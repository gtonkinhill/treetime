--- conflicted
+++ resolved
@@ -203,7 +203,7 @@
                             help = "don't show tip labels (default for small trees with >=30 leaves)")
     add_anc_arguments(t_parser)
     add_common_args(t_parser)
-    t_parser.add_argument("--version", action="version", version="%(prog)s " + treetime.version)
+    t_parser.add_argument("--version", action="version", version="%(prog)s " + version)
 
     def toplevel(params):
         if (params.aln or params.tree) and params.dates:
@@ -282,11 +282,7 @@
 
     # make a version subcommand
     v_parser = subparsers.add_parser('version', description='print version')
-<<<<<<< HEAD
-    v_parser.set_defaults(func=lambda x: print(version))
-=======
-    v_parser.set_defaults(func=lambda x: print("treetime "+treetime.version))
->>>>>>> 67db41bd
+    v_parser.set_defaults(func=lambda x: print("treetime "+version))
 
     ## call the relevant function and return
     if py2:
