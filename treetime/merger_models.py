--- conflicted
+++ resolved
@@ -10,14 +10,9 @@
     from collections.abc import Iterable
 except ImportError:
     from collections import Iterable
-<<<<<<< HEAD
-from treetime import config as ttconf
-from treetime.node_interpolator import NodeInterpolator
-=======
 from . import config as ttconf
 from .utils import clip
 
->>>>>>> 3d4a321b
 
 class Coalescent(object):
     """docstring for Coalescent"""
@@ -144,6 +139,7 @@
 
 
     def node_contribution(self, node, t):
+        from treetime.node_interpolator import NodeInterpolator
         multiplicity = len(node.clades) - 1.0
         y = (self.integral_merger_rate(t) - np.log(self.total_merger_rate(t)))*multiplicity
         return NodeInterpolator(t, y, is_log=True)
