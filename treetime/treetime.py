--- conflicted
+++ resolved
@@ -147,16 +147,10 @@
             time_marginal=kwargs["do_marginal"]
 
         # initially, infer ancestral sequences and infer gtr model if desired
-<<<<<<< HEAD
-        if self.branch_length_mode=='input' and self.aln:
-            self.infer_ancestral_sequences(infer_gtr=infer_gtr, **seq_kwargs)
-            self.prune_short_branches()
-=======
         if self.branch_length_mode=='input':
             if self.aln:
                 self.infer_ancestral_sequences(infer_gtr=infer_gtr, marginal=seq_kwargs["marginal_sequences"], **seq_kwargs)
                 self.prune_short_branches()
->>>>>>> 7b835d1f
         else:
             self.optimize_tree(infer_gtr=infer_gtr,
                                max_iter=1, prune_short=True, **seq_kwargs)
