--- conflicted
+++ resolved
@@ -88,13 +88,10 @@
         else:
             self.tree = tree
 
-<<<<<<< HEAD
         if ref is not None:
             self.ref = ref
-            
-=======
+
         # set alignment and attach sequences to tree.
->>>>>>> c1a770ad
         self.aln = aln
 
 
