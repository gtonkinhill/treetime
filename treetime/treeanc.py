--- conflicted
+++ resolved
@@ -258,13 +258,7 @@
         self._aln = None
         if isinstance(in_aln, MultipleSeqAlignment):
             self._aln = in_aln
-<<<<<<< HEAD
         elif type(in_aln)==str and isfile(in_aln):
-            self._aln=AlignIO.read(in_aln, 'fasta')
-        else:
-            self._aln = None
-=======
-        elif type(in_aln) in [str, unicode] and isfile(in_aln):
             for fmt in ['fasta', 'phylip-relaxed', 'nexus']:
                 try:
                     self._aln=AlignIO.read(in_aln, 'fasta')
@@ -277,7 +271,6 @@
 
         if self._aln is None:
             self.logger("TreeAnc: loading alignment failed... ",1, warn=True)
->>>>>>> e93076de
             return
 
         #Convert to uppercase here, rather than in _attach_sequences_to_nodes
@@ -419,7 +412,7 @@
             else:
                 aln_transpose = np.array(seqs).T
 
-        for pi in xrange(len(aln_transpose)):
+        for pi in range(len(aln_transpose)):
             if type(self.aln) is dict:
                 pi = aln_transpose[pi]
                 #if it is a constant site, just add it to the reduced alignment!
@@ -429,7 +422,7 @@
                     tmp_reduced_aln.append(pattern)
                     continue
                 else:  #it is a variable site, do the normal code
-                    pattern = [ self.aln[k][pi] if pi in self.aln[k].keys() else self.ref[pi] for k,v in self.aln.iteritems() ]
+                    pattern = [ self.aln[k][pi] if pi in self.aln[k].keys() else self.ref[pi] for k,v in self.aln.items() ]
             else:
                 pattern = aln_transpose[pi]
 
@@ -480,7 +473,7 @@
         # for dict we cannot assume this is in the same order, as it does below!
         # so do it explicitly
         if type(self.aln) is dict:
-            seq_reduce_align = {seqNames[i]:self.reduced_alignment[i] for i in xrange(len(seqNames)) }
+            seq_reduce_align = {seqNames[i]:self.reduced_alignment[i] for i in range(len(seqNames)) }
             for n in self.tree.find_clades():
                 if hasattr(n, 'sequence'):
                     n.cseq = seq_reduce_align[n.name]
@@ -552,7 +545,7 @@
         """
         #get location of variable sites
         positions = []
-        for key,val in self.aln.iteritems():
+        for key,val in self.aln.items():
             positions += val.keys()
         positions = list(set(positions))
         positions.sort()
@@ -566,9 +559,9 @@
         #find out location of constant sites and store these
         constantLocs = { base:np.where(refMod==base)[0].tolist() for base in bases }
         #Find first occurance of each, this will dictate processing order
-        firstPos = {key:val[0] for key,val in constantLocs.iteritems() }
+        firstPos = {key:val[0] for key,val in constantLocs.items() }
         #Find out order to process them in
-        bases = [key for key,value in sorted(firstPos.iteritems(), key=lambda(k,v): (v,k)) ]
+        bases = [key for key,value in sorted(firstPos.items(), key=lambda x: (x[1],x[0]))]
         #Find out where they will be in compressed alignment - once other const sites are removed!
         compressedLoc = {}
         for base in bases:
@@ -593,7 +586,7 @@
             i+=1
 
         #Invert dict of first constant position so can locate by position
-        inv_firstPos = dict([v,k] for k,v in firstPos.iteritems())
+        inv_firstPos = dict([v,k] for k,v in firstPos.items())
 
         return aln_pattern_start, positionsAndConst, inv_firstPos
 
