--- conflicted
+++ resolved
@@ -801,13 +801,8 @@
         attr = states.columns[1]
         print("Attribute for mugration inference was not specified. Using "+attr, file=sys.stderr)
 
-<<<<<<< HEAD
-    leaf_to_attr = {x[taxon_name]:x[attr] for xi, x in states.iterrows()
-                    if x[attr]!=params.missing_data and type(x[attr])!=float and (str(x[attr])!='nan')}
-=======
     leaf_to_attr = {x[taxon_name]:str(x[attr]) for xi, x in states.iterrows()
                     if x[attr]!=params.missing_data}
->>>>>>> 24a6f4aa
 
     mug, letter_to_state, reverse_alphabet = reconstruct_discrete_traits(params.tree, leaf_to_attr, missing_data=params.missing_data,
             pc=params.pc, sampling_bias_correction=params.sampling_bias_correction, verbose=params.verbose)
